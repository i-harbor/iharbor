--- conflicted
+++ resolved
@@ -1,96 +1,92 @@
-import coreapi
-from .models import APIAuth
-
-class evcloud_operations():
-
-    def __init__(self):
-        api_config = APIAuth.objects.get(flag=True)
-        auth = coreapi.auth.BasicAuthentication(username=api_config.name, password=api_config.pwd)
-        self.client = coreapi.Client(auth=auth)
-<<<<<<< HEAD
-        # self.schema = self.client.get("http://10.0.200.201/api/v2/docs/")
-=======
-        self.schema = self.client.get(api_config.url)
-
-    def get_image_list(self):
-        action = ["images", "list"]
-        params = {
-            "pool_id": 1,
-        }
-        search_result = self.client.action(self.schema, action, params=params)
-        finally_result = {}
-        for i, image in enumerate(search_result):
-            finally_result[i] = image
-        return finally_result
->>>>>>> 359fcc64
-
-    def create(self, image, cpu, mem):
-        action = ["vms", "create"]
-        params = {
-            "image_id": image,
-            "vcpu": cpu,
-            "mem": mem,
-            "group_id": 1,
-            
-            "net_type_id": 1,
-            "vlan_id": 2,
-            "diskname": '',
-            "remarks": '',
-        }
-        vm_id = self.client.action(self.schema, action, params=params)
-        return self.read_vm(vm_id)
-
-    def read_vm(self, vm_id):
-        action = ["vms", "read"]
-        params = {
-            "vm_id": vm_id,
-        }
-        return self.client.action(self.schema, action, params=params)
-
-    def get_status(self, vm_id):
-        status_list = ['运行', '2', '3', '4', '关机']
-        action = ["vms", "status", "list"]
-        params = {
-            "vm_id": vm_id,
-        }
-        try:
-            result = status_list[int(self.client.action(self.schema, action, params=params)) - 1]
-            return (200, result)
-        except Exception as e:
-            return (400, str(e).encode('utf-8').decode('unicode_escape'))
-
-
-    def operations(self, vm_id, vm_operate):
-        operate_list = ['start', 'shutdown', 'poweroff', 'reboot']
-        action = ["vms", "operations", "partial_update"]
-        params = {
-            "vm_id": vm_id,
-            "op": operate_list[vm_operate],
-        }
-        try:
-            self.client.action(self.schema, action, params=params)
-            return (200, '')
-        except Exception as e:
-            return (400, str(e).encode('utf-8').decode('unicode_escape'))
-
-    def delete(self, vm_id):
-        action = ["vms", "delete"]
-        params = {
-            "vm_id": vm_id,
-        }
-        try:
-            self.client.action(self.schema, action, params=params)
-            return (200, '')
-        except Exception as e:
-            return (400, str(e).encode('utf-8').decode('unicode_escape'))
-
-    def create_vnc(self, vm_id):
-        action = ["vms", "vnc", "create"]
-        params = {
-            "vm_id": vm_id,
-        }
-        try:
-            result = self.client.action(self.schema, action, params=params)
-            return (200, result['url'])
-        except Exception as e:
+import coreapi
+from .models import APIAuth
+
+class evcloud_operations():
+
+    def __init__(self):
+        api_config = APIAuth.objects.get(flag=True)
+        auth = coreapi.auth.BasicAuthentication(username=api_config.name, password=api_config.pwd)
+        self.client = coreapi.Client(auth=auth)
+        self.schema = self.client.get(api_config.url)
+
+    def get_image_list(self):
+        action = ["images", "list"]
+        params = {
+            "pool_id": 1,
+        }
+        search_result = self.client.action(self.schema, action, params=params)
+        finally_result = {}
+        for i, image in enumerate(search_result):
+            finally_result[i] = image
+        return finally_result
+
+    def create(self, image, cpu, mem):
+        action = ["vms", "create"]
+        params = {
+            "image_id": image,
+            "vcpu": cpu,
+            "mem": mem,
+            "group_id": 1,
+            
+            "net_type_id": 1,
+            "vlan_id": 2,
+            "diskname": '',
+            "remarks": '',
+        }
+        vm_id = self.client.action(self.schema, action, params=params)
+        return self.read_vm(vm_id)
+
+    def read_vm(self, vm_id):
+        action = ["vms", "read"]
+        params = {
+            "vm_id": vm_id,
+        }
+        return self.client.action(self.schema, action, params=params)
+
+    def get_status(self, vm_id):
+        status_list = ['运行', '2', '3', '4', '关机']
+        action = ["vms", "status", "list"]
+        params = {
+            "vm_id": vm_id,
+        }
+        try:
+            result = status_list[int(self.client.action(self.schema, action, params=params)) - 1]
+            return (200, result)
+        except Exception as e:
+            return (400, str(e).encode('utf-8').decode('unicode_escape'))
+
+
+    def operations(self, vm_id, vm_operate):
+        operate_list = ['start', 'shutdown', 'poweroff', 'reboot']
+        action = ["vms", "operations", "partial_update"]
+        params = {
+            "vm_id": vm_id,
+            "op": operate_list[vm_operate],
+        }
+        try:
+            self.client.action(self.schema, action, params=params)
+            return (200, '')
+        except Exception as e:
+            return (400, str(e).encode('utf-8').decode('unicode_escape'))
+
+    def delete(self, vm_id):
+        action = ["vms", "delete"]
+        params = {
+            "vm_id": vm_id,
+        }
+        try:
+            self.client.action(self.schema, action, params=params)
+            return (200, '')
+        except Exception as e:
+            return (400, str(e).encode('utf-8').decode('unicode_escape'))
+
+    def create_vnc(self, vm_id):
+        action = ["vms", "vnc", "create"]
+        params = {
+            "vm_id": vm_id,
+        }
+        try:
+            result = self.client.action(self.schema, action, params=params)
+            return (200, result['url'])
+        except Exception as e:
             return (400, str(e).encode('utf-8').decode('unicode_escape'))